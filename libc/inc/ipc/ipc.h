/// @file ipc.h
/// @brief Inter-Process Communication (IPC) structures.
/// @copyright (c) 2014-2023 This file is distributed under the MIT License.
/// See LICENSE.md for details.

#pragma once

#include "sys/types.h"

#define IPC_CREAT   01000 ///< Create key if key does not exist.
#define IPC_EXCL    02000 ///< Fail if key exists.
#define IPC_NOWAIT  04000 ///< Return error on wait.
#define IPC_RMID    0     ///< Remove identifier.
#define IPC_SET     1     ///< Set `ipc_perm' options.
#define IPC_STAT    2     ///< Get `ipc_perm' options.
#define IPC_INFO    3     ///< See ipcs.
#define IPC_PRIVATE 4     ///< assures getting a new ipc_key.

/// @brief Permission details of an IPC object.
struct ipc_perm {
    /// Key supplied to msgget(2).
    key_t __key;
    /// Effective UID of owner.
    uid_t uid;
    /// Effective GID of owner.
    gid_t gid;
    /// Effective UID of creator.
    uid_t cuid;
    /// Effective GID of creator.
    gid_t cgid;
    /// Permissions.
    unsigned short mode;
    /// Sequence number.
    unsigned short __seq;
};

<<<<<<< HEAD
/// @brief Returns a possible key
/// @param path file path
/// @param id integer
/// @return IPC key
key_t ftok(char *path, int id);

/// @brief Prints System V IPC Informations 
/// @return 0 on success, -1 on failure and errno is set to indicate the error.
long ipcs();
=======
/// @brief Returns a possible IPC key based upon the filepath and the id.
/// @param path The file path.
/// @param id the project id.
/// @return the IPC key.
key_t ftok(char *path, int id);
>>>>>>> dd8853af
<|MERGE_RESOLUTION|>--- conflicted
+++ resolved
@@ -34,20 +34,12 @@
     unsigned short __seq;
 };
 
-<<<<<<< HEAD
-/// @brief Returns a possible key
-/// @param path file path
-/// @param id integer
-/// @return IPC key
-key_t ftok(char *path, int id);
-
-/// @brief Prints System V IPC Informations 
-/// @return 0 on success, -1 on failure and errno is set to indicate the error.
-long ipcs();
-=======
 /// @brief Returns a possible IPC key based upon the filepath and the id.
 /// @param path The file path.
 /// @param id the project id.
 /// @return the IPC key.
 key_t ftok(char *path, int id);
->>>>>>> dd8853af
+
+/// @brief Prints System V IPC Informations 
+/// @return 0 on success, -1 on failure and errno is set to indicate the error.
+long ipcs();